--- conflicted
+++ resolved
@@ -19,11 +19,8 @@
   { name: 'Tailblocks', folder: 'tailblocks' },
   { name: 'Flowrift', folder: 'flowrift' },
   { name: 'Meraki UI', folder: 'meraki-light' },
-<<<<<<< HEAD
   { name: 'Preline', folder: 'preline' },
-=======
   { name: 'Flowbite', folder: 'flowbite' },
->>>>>>> 33d9f23c
 ]
 
 interface ComponentInterface {
