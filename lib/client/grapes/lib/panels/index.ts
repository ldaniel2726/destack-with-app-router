const txtConfirm = "Are you sure you want to clear the editor? This can't be undone."

const colorList = [
  { name: 'indigo', color: '#6366f1' },
  { name: 'yellow', color: '#f59e0b' },
  { name: 'red', color: '#f56565' },
  { name: 'purple', color: '#9f7aea' },
  { name: 'pink', color: '#ed64a6' },
  { name: 'blue', color: '#4299e1' },
  { name: 'green', color: '#48bb78' },
]

import hyperuiLogo from '../../images/hyperui.png'
import merakiLogo from '../../images/meraki.png'
import tailblocksLogo from '../../images/tailblocks.png'
<<<<<<< HEAD
import flowriftLogo from '../../images/flowrift.png'
=======
import flowbiteLogo from '../../images/flowbite.png'
>>>>>>> 5bafbb7a

import loadBasicBlocks from '../blocks/basic'
import { loadThemeBlocks } from '../blocks'

const themeList: any[] = [
  { name: 'Tailblocks', folder: 'tailblocks', url: tailblocksLogo },
  { name: 'Hyper UI', folder: 'hyperui', url: hyperuiLogo },
  { name: 'Meraki UI', folder: 'meraki-light', url: merakiLogo },
<<<<<<< HEAD
  { name: 'Flowrift', folder: 'flowrift', url: flowriftLogo },
=======
  { name: 'Flowbite', folder: 'flowbite', url: flowbiteLogo },
>>>>>>> 5bafbb7a
]

const colorRegex = new RegExp(
  /(bg|text|border|ring)-(red|yellow|green|blue|indigo|purple|green)-(\d\d\d)/,
  'g',
)

const getUpdateThemeModal = (editor: any, standaloneServer: boolean) => {
  const md = editor.Modal
  const pfx = editor.getConfig().stylePrefix

  const container = document.createElement('div')

  const containerBody = document.createElement('div')
  containerBody.style.padding = '40px 0px'
  containerBody.style.display = 'flex'
  containerBody.style.justifyContent = 'center'

  let selectedTheme: any
  themeList.forEach((theme) => {
    const container = document.createElement('div')
    container.style.display = 'flex'
    container.style.flexDirection = 'column'
    container.style.alignItems = 'center'
    container.style.margin = '10px'
    container.style.padding = '10px'

    container.onmouseover = () => {
      container.style.opacity = '0.7'
      container.style.cursor = 'pointer'
    }
    container.onmouseout = () => (container.style.opacity = '1')

    const themeImage = document.createElement('img') as HTMLImageElement
    themeImage.style.width = '120px'
    themeImage.style.height = '120px'
    themeImage.style.marginBottom = '20px'

    themeImage.src = theme.url

    container.onclick = () => {
      selectedTheme = theme

      container.parentElement?.childNodes.forEach((e) => {
        ;(e as HTMLElement).style.outlineStyle = 'none'
      })

      container.style.outlineStyle = 'solid'
      container.style.outlineColor = '#6366f1'
      container.style.outlineWidth = '3px'
    }

    container.appendChild(themeImage)
    container.innerHTML += theme.name

    containerBody.appendChild(container)
  })

  const containerFooter = document.createElement('div')

  const btnEdit = document.createElement('button')
  btnEdit.innerHTML = 'Update'
  btnEdit.className = pfx + 'btn-prim ' + pfx + 'btn-import'
  btnEdit.style.float = 'right'
  btnEdit.onclick = () => {
    updateTheme(editor, selectedTheme, standaloneServer)
    md.close()
  }

  const btnCancel = document.createElement('button')
  btnCancel.innerHTML = 'Cancel'
  btnCancel.className = pfx + 'btn-prim ' + pfx + 'btn-import'
  btnCancel.style.float = 'right'
  btnCancel.onclick = () => {
    md.close()
  }

  // box-shadow: 0 0 0 2pt #c5c5c575
  containerFooter.appendChild(btnEdit)
  containerFooter.appendChild(btnCancel)

  container.appendChild(containerBody)
  container.appendChild(containerFooter)
  return container
}

const getUpdateColorModal = (editor: any) => {
  const md = editor.Modal
  const pfx = editor.getConfig().stylePrefix

  const container = document.createElement('div')

  const containerBody = document.createElement('div')
  containerBody.style.padding = '40px 0px'
  containerBody.style.display = 'flex'
  containerBody.style.justifyContent = 'center'

  let selectedColor: any
  colorList.forEach((data) => {
    const btnColor = document.createElement('button')
    btnColor.style.width = '40px'
    btnColor.style.height = '40px'
    btnColor.style.borderRadius = '50%'
    btnColor.style.margin = '5px'

    btnColor.onmouseover = () => {
      btnColor.style.opacity = '0.7'
      btnColor.style.cursor = 'pointer'
    }
    btnColor.onmouseout = () => (btnColor.style.opacity = '1')

    // padding: 0;
    // border: none;
    btnColor.style.border = 'none'

    btnColor.style.backgroundColor = data.color
    btnColor.onclick = () => {
      selectedColor = data

      btnColor.parentElement?.childNodes.forEach((e) => {
        ;(e as HTMLElement).style.outlineStyle = 'none'
      })

      btnColor.style.outlineStyle = 'solid'
      btnColor.style.outlineColor = '#6366f1'
      btnColor.style.outlineWidth = '3px'
    }

    containerBody.appendChild(btnColor)
  })

  const containerFooter = document.createElement('div')

  const btnEdit = document.createElement('button')
  btnEdit.innerHTML = 'Update'
  btnEdit.className = pfx + 'btn-prim ' + pfx + 'btn-import'
  btnEdit.style.float = 'right'
  btnEdit.onclick = () => {
    updateColor(editor, selectedColor.name)
    md.close()
  }

  const btnCancel = document.createElement('button')
  btnCancel.innerHTML = 'Cancel'
  btnCancel.className = pfx + 'btn-prim ' + pfx + 'btn-import'
  btnCancel.style.float = 'right'
  btnCancel.onclick = () => {
    md.close()
  }

  // box-shadow: 0 0 0 2pt #c5c5c575
  containerFooter.appendChild(btnEdit)
  containerFooter.appendChild(btnCancel)

  container.appendChild(containerBody)
  container.appendChild(containerFooter)
  return container
}

const getAllComponents = (model: any, result = [] as any[]) => {
  result.push(model)
  model.components().each((mod: any) => getAllComponents(mod, result))
  return result
}

const updateColor = (editor: any, color: string) => {
  const wrapper = editor.DomComponents.getWrapper()
  const componentsAll = getAllComponents(wrapper, [])
  componentsAll.forEach((c) => {
    const { el } = c.view
    if (typeof el.className?.baseVal === 'string' && el.className?.baseVal.match(colorRegex)) {
      el.className.baseVal = el.className.baseVal.replace(colorRegex, `$1-${color}-$3`)
      c.replaceWith(el.outerHTML)
    } else if (typeof el.className === 'string' && el.className.match(colorRegex)) {
      el.className = el.className.replace(colorRegex, `$1-${color}-$3`)
      c.replaceWith(el.outerHTML)
    }
  })
}

const updateTheme = async (editor: any, selectedTheme: any, standaloneServer: boolean) => {
  if (!selectedTheme) return

  // NOTE: just calling getAll once do not work
  let models = editor.BlockManager.getAll().models
  while (models.length > 0) {
    models = editor.BlockManager.getAll().models
    models.forEach((element: any) => editor.BlockManager.remove(element.id))
  }
  editor.BlockManager.render()

  loadBasicBlocks(editor)
  loadThemeBlocks(editor, selectedTheme.folder, standaloneServer)
}

export const loadPanels = (editor: any, isDev: boolean, standaloneServer: boolean) => {
  // Show Style Manager
  editor.on('component:selected', () => {
    const openSmBtn = editor.Panels.getButton('views', 'open-sm')
    const openLayersBtn = editor.Panels.getButton('views', 'open-layers')

    // Don't switch when the Layer Manager is on or there is no selected component
    if ((!openLayersBtn || !openLayersBtn.get('active')) && editor.getSelected()) {
      openSmBtn && openSmBtn.set('active', 1)
    }
  })

  // Activate Blocks Manager
  editor.on('load', () => {
    const blockBtn = editor.Panels.getButton('views', 'open-blocks')
    blockBtn.set('active', 1)
  })

  // Connfig Commands
  editor.Commands.add('set-device-desktop', (e: any) => e.setDevice('Desktop'))
  editor.Commands.add('set-device-tablet', (e: any) => e.setDevice('Tablet'))
  editor.Commands.add('set-device-mobile', (e: any) => e.setDevice('Mobile portrait'))

  editor.Commands.add(
    'canvas-clear',
    (e: any) => confirm(txtConfirm) && e.runCommand('core:canvas-clear'),
  )

  const devicePanel = editor.Panels.getPanel('commands')
  devicePanel.get('buttons').add([
    { id: 'deviceDesktop', command: 'set-device-desktop', className: 'fa fa-desktop' },
    { id: 'deviceTablet', command: 'set-device-tablet', className: 'fa fa-tablet' },
    { id: 'deviceMobile', command: 'set-device-mobile', className: 'fa fa-mobile' },
  ])

  // Config Buttons
  editor.Panels.removeButton('options', 'export-template')
  editor.Panels.getButton('options', 'sw-visibility').set('active', false)
  if (!isDev)
    editor.Panels.addButton('options', {
      id: 'export-template',
      className: 'fa fa-code',
      command: (e: any) => e.runCommand('export-template'),
      attributes: { title: 'View Code' },
    })
  editor.Panels.addButton('options', {
    id: 'undo',
    className: 'fa fa-undo',
    command: (e: any) => e.runCommand('core:undo'),
    attributes: { title: 'Undo' },
  })
  editor.Panels.addButton('options', {
    id: 'redo',
    className: 'fa fa-repeat',
    command: 'core:redo',
    attributes: { title: 'Redo' },
  })
  editor.Panels.addButton('options', {
    id: 'update-color',
    className: 'fa fa-photo',
    command: 'open-update-color',
    attributes: {
      title: 'Color',
      'data-tooltip-pos': 'bottom',
    },
  })
  editor.Panels.addButton('options', {
    id: 'update-theme',
    className: 'fa fa-object-group',
    command: 'open-update-theme',
    attributes: {
      title: 'Theme',
      'data-tooltip-pos': 'bottom',
    },
  })
  editor.Panels.addButton('options', {
    id: 'canvas-clear',
    className: 'fa fa-trash',
    command: (e: any) => e.runCommand('canvas-clear'),
  })

  editor.Panels.removeButton('options', 'fullscreen')

  // Add color command
  editor.Commands.add('open-update-color', {
    run(_: any, sender: any) {
      sender.set('active', 0)
      const md = editor.Modal
      md.setTitle('Change Color')
      const container = getUpdateColorModal(editor)
      md.setContent(container)
      md.open()
    },
  })

  // Add theme command
  editor.Commands.add('open-update-theme', {
    run(_: any, sender: any) {
      sender.set('active', 0)
      const md = editor.Modal
      md.setTitle('Change Theme')
      const container = getUpdateThemeModal(editor, standaloneServer)
      md.setContent(container)
      md.open()
    },
  })
}<|MERGE_RESOLUTION|>--- conflicted
+++ resolved
@@ -13,11 +13,9 @@
 import hyperuiLogo from '../../images/hyperui.png'
 import merakiLogo from '../../images/meraki.png'
 import tailblocksLogo from '../../images/tailblocks.png'
-<<<<<<< HEAD
 import flowriftLogo from '../../images/flowrift.png'
-=======
 import flowbiteLogo from '../../images/flowbite.png'
->>>>>>> 5bafbb7a
+
 
 import loadBasicBlocks from '../blocks/basic'
 import { loadThemeBlocks } from '../blocks'
@@ -25,12 +23,9 @@
 const themeList: any[] = [
   { name: 'Tailblocks', folder: 'tailblocks', url: tailblocksLogo },
   { name: 'Hyper UI', folder: 'hyperui', url: hyperuiLogo },
+  { name: 'Flowrift', folder: 'flowrift', url: flowriftLogo },
   { name: 'Meraki UI', folder: 'meraki-light', url: merakiLogo },
-<<<<<<< HEAD
-  { name: 'Flowrift', folder: 'flowrift', url: flowriftLogo },
-=======
   { name: 'Flowbite', folder: 'flowbite', url: flowbiteLogo },
->>>>>>> 5bafbb7a
 ]
 
 const colorRegex = new RegExp(
