const txtConfirm = "Are you sure you want to clear the editor? This can't be undone."

const colorList = [
  { name: 'indigo', color: '#6366f1' },
  { name: 'yellow', color: '#f59e0b' },
  { name: 'red', color: '#f56565' },
  { name: 'purple', color: '#9f7aea' },
  { name: 'pink', color: '#ed64a6' },
  { name: 'blue', color: '#4299e1' },
  { name: 'green', color: '#48bb78' },
]

import hyperuiLogo from '../../images/hyperui.png'
import merakiLogo from '../../images/meraki.png'
import tailblocksLogo from '../../images/tailblocks.png'
<<<<<<< HEAD
import prelineLogo from '../../images/preline.png'
=======
import flowriftLogo from '../../images/flowrift.png'
import flowbiteLogo from '../../images/flowbite.png'

>>>>>>> 33d9f23c

import loadBasicBlocks from '../blocks/basic'
import { loadThemeBlocks } from '../blocks'

const themeList: any[] = [
  { name: 'Tailblocks', folder: 'tailblocks', url: tailblocksLogo },
  { name: 'Hyper UI', folder: 'hyperui', url: hyperuiLogo },
  { name: 'Flowrift', folder: 'flowrift', url: flowriftLogo },
  { name: 'Meraki UI', folder: 'meraki-light', url: merakiLogo },
<<<<<<< HEAD
  { name: 'Preline', folder: 'preline', url: prelineLogo },
=======
  { name: 'Flowbite', folder: 'flowbite', url: flowbiteLogo },
>>>>>>> 33d9f23c
]

const colorRegex = new RegExp(
  /(bg|text|border|ring)-(red|yellow|green|blue|indigo|purple|green)-(\d\d\d)/,
  'g',
)

const getUpdateThemeModal = (editor: any, standaloneServer: boolean) => {
  const md = editor.Modal
  const pfx = editor.getConfig().stylePrefix

  const container = document.createElement('div')

  const containerBody = document.createElement('div')
  containerBody.style.padding = '40px 0px'
  containerBody.style.display = 'flex'
  containerBody.style.justifyContent = 'center'

  let selectedTheme: any
  themeList.forEach((theme) => {
    const container = document.createElement('div')
    container.style.display = 'flex'
    container.style.flexDirection = 'column'
    container.style.alignItems = 'center'
    container.style.margin = '10px'
    container.style.padding = '10px'

    container.onmouseover = () => {
      container.style.opacity = '0.7'
      container.style.cursor = 'pointer'
    }
    container.onmouseout = () => (container.style.opacity = '1')

    const themeImage = document.createElement('img') as HTMLImageElement
    themeImage.style.width = '120px'
    themeImage.style.height = '120px'
    themeImage.style.marginBottom = '20px'

    themeImage.src = theme.url

    container.onclick = () => {
      selectedTheme = theme

      container.parentElement?.childNodes.forEach((e) => {
        ;(e as HTMLElement).style.outlineStyle = 'none'
      })

      container.style.outlineStyle = 'solid'
      container.style.outlineColor = '#6366f1'
      container.style.outlineWidth = '3px'
    }

    container.appendChild(themeImage)
    container.innerHTML += theme.name

    containerBody.appendChild(container)
  })

  const containerFooter = document.createElement('div')

  const btnEdit = document.createElement('button')
  btnEdit.innerHTML = 'Update'
  btnEdit.className = pfx + 'btn-prim ' + pfx + 'btn-import'
  btnEdit.style.float = 'right'
  btnEdit.onclick = () => {
    updateTheme(editor, selectedTheme, standaloneServer)
    md.close()
  }

  const btnCancel = document.createElement('button')
  btnCancel.innerHTML = 'Cancel'
  btnCancel.className = pfx + 'btn-prim ' + pfx + 'btn-import'
  btnCancel.style.float = 'right'
  btnCancel.onclick = () => {
    md.close()
  }

  // box-shadow: 0 0 0 2pt #c5c5c575
  containerFooter.appendChild(btnEdit)
  containerFooter.appendChild(btnCancel)

  container.appendChild(containerBody)
  container.appendChild(containerFooter)
  return container
}

const getUpdateColorModal = (editor: any) => {
  const md = editor.Modal
  const pfx = editor.getConfig().stylePrefix

  const container = document.createElement('div')

  const containerBody = document.createElement('div')
  containerBody.style.padding = '40px 0px'
  containerBody.style.display = 'flex'
  containerBody.style.justifyContent = 'center'

  let selectedColor: any
  colorList.forEach((data) => {
    const btnColor = document.createElement('button')
    btnColor.style.width = '40px'
    btnColor.style.height = '40px'
    btnColor.style.borderRadius = '50%'
    btnColor.style.margin = '5px'

    btnColor.onmouseover = () => {
      btnColor.style.opacity = '0.7'
      btnColor.style.cursor = 'pointer'
    }
    btnColor.onmouseout = () => (btnColor.style.opacity = '1')

    // padding: 0;
    // border: none;
    btnColor.style.border = 'none'

    btnColor.style.backgroundColor = data.color
    btnColor.onclick = () => {
      selectedColor = data

      btnColor.parentElement?.childNodes.forEach((e) => {
        ;(e as HTMLElement).style.outlineStyle = 'none'
      })

      btnColor.style.outlineStyle = 'solid'
      btnColor.style.outlineColor = '#6366f1'
      btnColor.style.outlineWidth = '3px'
    }

    containerBody.appendChild(btnColor)
  })

  const containerFooter = document.createElement('div')

  const btnEdit = document.createElement('button')
  btnEdit.innerHTML = 'Update'
  btnEdit.className = pfx + 'btn-prim ' + pfx + 'btn-import'
  btnEdit.style.float = 'right'
  btnEdit.onclick = () => {
    updateColor(editor, selectedColor.name)
    md.close()
  }

  const btnCancel = document.createElement('button')
  btnCancel.innerHTML = 'Cancel'
  btnCancel.className = pfx + 'btn-prim ' + pfx + 'btn-import'
  btnCancel.style.float = 'right'
  btnCancel.onclick = () => {
    md.close()
  }

  // box-shadow: 0 0 0 2pt #c5c5c575
  containerFooter.appendChild(btnEdit)
  containerFooter.appendChild(btnCancel)

  container.appendChild(containerBody)
  container.appendChild(containerFooter)
  return container
}

const getAllComponents = (model: any, result = [] as any[]) => {
  result.push(model)
  model.components().each((mod: any) => getAllComponents(mod, result))
  return result
}

const updateColor = (editor: any, color: string) => {
  const wrapper = editor.DomComponents.getWrapper()
  const componentsAll = getAllComponents(wrapper, [])
  componentsAll.forEach((c) => {
    const { el } = c.view
    if (typeof el.className?.baseVal === 'string' && el.className?.baseVal.match(colorRegex)) {
      el.className.baseVal = el.className.baseVal.replace(colorRegex, `$1-${color}-$3`)
      c.replaceWith(el.outerHTML)
    } else if (typeof el.className === 'string' && el.className.match(colorRegex)) {
      el.className = el.className.replace(colorRegex, `$1-${color}-$3`)
      c.replaceWith(el.outerHTML)
    }
  })
}

const updateTheme = async (editor: any, selectedTheme: any, standaloneServer: boolean) => {
  if (!selectedTheme) return

  // NOTE: just calling getAll once do not work
  let models = editor.BlockManager.getAll().models
  while (models.length > 0) {
    models = editor.BlockManager.getAll().models
    models.forEach((element: any) => editor.BlockManager.remove(element.id))
  }
  editor.BlockManager.render()

  loadBasicBlocks(editor)
  loadThemeBlocks(editor, selectedTheme.folder, standaloneServer)
}

export const loadPanels = (editor: any, isDev: boolean, standaloneServer: boolean) => {
  // Show Style Manager
  editor.on('component:selected', () => {
    const openSmBtn = editor.Panels.getButton('views', 'open-sm')
    const openLayersBtn = editor.Panels.getButton('views', 'open-layers')

    // Don't switch when the Layer Manager is on or there is no selected component
    if ((!openLayersBtn || !openLayersBtn.get('active')) && editor.getSelected()) {
      openSmBtn && openSmBtn.set('active', 1)
    }
  })

  // Activate Blocks Manager
  editor.on('load', () => {
    const blockBtn = editor.Panels.getButton('views', 'open-blocks')
    blockBtn.set('active', 1)
  })

  // Connfig Commands
  editor.Commands.add('set-device-desktop', (e: any) => e.setDevice('Desktop'))
  editor.Commands.add('set-device-tablet', (e: any) => e.setDevice('Tablet'))
  editor.Commands.add('set-device-mobile', (e: any) => e.setDevice('Mobile portrait'))

  editor.Commands.add(
    'canvas-clear',
    (e: any) => confirm(txtConfirm) && e.runCommand('core:canvas-clear'),
  )

  const devicePanel = editor.Panels.getPanel('commands')
  devicePanel.get('buttons').add([
    { id: 'deviceDesktop', command: 'set-device-desktop', className: 'fa fa-desktop' },
    { id: 'deviceTablet', command: 'set-device-tablet', className: 'fa fa-tablet' },
    { id: 'deviceMobile', command: 'set-device-mobile', className: 'fa fa-mobile' },
  ])

  // Config Buttons
  editor.Panels.removeButton('options', 'export-template')
  editor.Panels.getButton('options', 'sw-visibility').set('active', false)
  if (!isDev)
    editor.Panels.addButton('options', {
      id: 'export-template',
      className: 'fa fa-code',
      command: (e: any) => e.runCommand('export-template'),
      attributes: { title: 'View Code' },
    })
  editor.Panels.addButton('options', {
    id: 'undo',
    className: 'fa fa-undo',
    command: (e: any) => e.runCommand('core:undo'),
    attributes: { title: 'Undo' },
  })
  editor.Panels.addButton('options', {
    id: 'redo',
    className: 'fa fa-repeat',
    command: 'core:redo',
    attributes: { title: 'Redo' },
  })
  editor.Panels.addButton('options', {
    id: 'update-color',
    className: 'fa fa-photo',
    command: 'open-update-color',
    attributes: {
      title: 'Color',
      'data-tooltip-pos': 'bottom',
    },
  })
  editor.Panels.addButton('options', {
    id: 'update-theme',
    className: 'fa fa-object-group',
    command: 'open-update-theme',
    attributes: {
      title: 'Theme',
      'data-tooltip-pos': 'bottom',
    },
  })
  editor.Panels.addButton('options', {
    id: 'canvas-clear',
    className: 'fa fa-trash',
    command: (e: any) => e.runCommand('canvas-clear'),
  })

  editor.Panels.removeButton('options', 'fullscreen')

  // Add color command
  editor.Commands.add('open-update-color', {
    run(_: any, sender: any) {
      sender.set('active', 0)
      const md = editor.Modal
      md.setTitle('Change Color')
      const container = getUpdateColorModal(editor)
      md.setContent(container)
      md.open()
    },
  })

  // Add theme command
  editor.Commands.add('open-update-theme', {
    run(_: any, sender: any) {
      sender.set('active', 0)
      const md = editor.Modal
      md.setTitle('Change Theme')
      const container = getUpdateThemeModal(editor, standaloneServer)
      md.setContent(container)
      md.open()
    },
  })
}<|MERGE_RESOLUTION|>--- conflicted
+++ resolved
@@ -13,13 +13,10 @@
 import hyperuiLogo from '../../images/hyperui.png'
 import merakiLogo from '../../images/meraki.png'
 import tailblocksLogo from '../../images/tailblocks.png'
-<<<<<<< HEAD
 import prelineLogo from '../../images/preline.png'
-=======
 import flowriftLogo from '../../images/flowrift.png'
 import flowbiteLogo from '../../images/flowbite.png'
 
->>>>>>> 33d9f23c
 
 import loadBasicBlocks from '../blocks/basic'
 import { loadThemeBlocks } from '../blocks'
@@ -29,11 +26,8 @@
   { name: 'Hyper UI', folder: 'hyperui', url: hyperuiLogo },
   { name: 'Flowrift', folder: 'flowrift', url: flowriftLogo },
   { name: 'Meraki UI', folder: 'meraki-light', url: merakiLogo },
-<<<<<<< HEAD
   { name: 'Preline', folder: 'preline', url: prelineLogo },
-=======
   { name: 'Flowbite', folder: 'flowbite', url: flowbiteLogo },
->>>>>>> 33d9f23c
 ]
 
 const colorRegex = new RegExp(
