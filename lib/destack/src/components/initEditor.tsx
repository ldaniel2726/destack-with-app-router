import { loadPanels } from '../lib/panels'
import { loadTraits } from '../lib/traits'
import { loadComponents } from '../lib/components'
import { loadBlocks } from '../lib/blocks'
import { fetchJSON, escapeName } from '../utils'
import { appendCss } from '../lib/css'
import { handleEvents } from '../lib/events'

import { ChangeEvent } from 'react'
import { standaloneServerPort as port } from '../../server/config'

const uploadFile = (e, editor, standaloneServer): void => {
  const files = e.dataTransfer ? e.dataTransfer.files : e.target.files
  const formData = new FormData()
  for (const i in files) {
    formData.append('file-' + i, files[i])
  }

  const baseUrl = standaloneServer ? `http://localhost:${port}` : ''
  fetch(`${baseUrl}/api/builder/handle`, { method: 'POST', body: formData })
    .then((res) => res.json())
    .then((images) => {
      editor.AssetManager.add(images)
    })
}

const initEditor = async (isDev = true, standaloneServer): Promise<void> => {
  const grapesjs = await import('grapesjs')

  // for 'npm run test' only
  globalThis.grapesjs = grapesjs

  if (isDev) {
    assetManagerOptions.uploadFile = (e: ChangeEvent<HTMLInputElement>) =>
      uploadFile(e, editor, standaloneServer)
    editorOptions.assetManager = assetManagerOptions
  }

  // need var intead of const so it's global
  // and its accessible in uploadFile function
  var editor = grapesjs.init(editorOptions)

  loadTraits(editor)
  loadPanels(editor, isDev)
  loadComponents(editor)
  loadBlocks(editor)

  appendCss(editor)

  if (isDev) handleEvents(editor, standaloneServer)
  if (isDev) loadTemplate(editor, standaloneServer)
}

<<<<<<< HEAD
const loadTemplate = (editor): void => {
  const pathName =
    window.location.pathname === '/' ? '/default.json' : `${window.location.pathname}.json`
  fetchJSON({ method: 'get', url: `/api/builder/handle` }).then((data) => {
    const component = Object.keys(data).find((c) => data[c].filename === pathName)
=======
const loadTemplate = (editor, standaloneServer): void => {
  const baseUrl = standaloneServer ? `http://localhost:${port}` : ''
  fetchJSON({ method: 'get', url: `${baseUrl}/api/builder/handle` }).then((data) => {
    const component = Object.keys(data).find((c) => data[c].filename === 'default.json')
>>>>>>> 06e87a73
    if (component) {
      const content = JSON.parse(data[component].content)
      editor.setComponents(JSON.parse(content.components))
      editor.setStyle(JSON.parse(content.styles))
    }
  })
}

const assetManagerOptions = {
  storageType: '',
  storeOnChange: true,
  storeAfterUpload: true,
  assets: [],
  uploadFile,
}

const editorOptions = {
  selectorManager: { escapeName },
  container: '#gjs',
  height: '100%',
  storageManager: { autoload: false },
  showDevices: false,
  traitsEditor: true,
  assetManager: assetManagerOptions,
}
export { initEditor }<|MERGE_RESOLUTION|>--- conflicted
+++ resolved
@@ -51,18 +51,12 @@
   if (isDev) loadTemplate(editor, standaloneServer)
 }
 
-<<<<<<< HEAD
-const loadTemplate = (editor): void => {
+const loadTemplate = (editor, standaloneServer): void => {
   const pathName =
     window.location.pathname === '/' ? '/default.json' : `${window.location.pathname}.json`
-  fetchJSON({ method: 'get', url: `/api/builder/handle` }).then((data) => {
-    const component = Object.keys(data).find((c) => data[c].filename === pathName)
-=======
-const loadTemplate = (editor, standaloneServer): void => {
   const baseUrl = standaloneServer ? `http://localhost:${port}` : ''
   fetchJSON({ method: 'get', url: `${baseUrl}/api/builder/handle` }).then((data) => {
-    const component = Object.keys(data).find((c) => data[c].filename === 'default.json')
->>>>>>> 06e87a73
+    const component = Object.keys(data).find((c) => data[c].filename === pathName)
     if (component) {
       const content = JSON.parse(data[component].content)
       editor.setComponents(JSON.parse(content.components))
