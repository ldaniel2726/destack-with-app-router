--- conflicted
+++ resolved
@@ -1,23 +1,17 @@
 import { fetchJSON } from '../../utils'
 
-<<<<<<< HEAD
-const handleEvents = (newEditor): void => {
-  const path =
-    window.location.pathname === '/' ? 'default.json' : `${window.location.pathname}.json`
-  const saveLocally = (data): Promise<JSON> =>
-    fetchJSON({ method: 'post', url: '/api/builder/handle', data: { path, data } })
-=======
 import { standaloneServerPort as port } from '../../../server/config'
 
 const handleEvents = (newEditor, standaloneServer): void => {
   const baseUrl = standaloneServer ? `http://localhost:${port}` : ''
+  const path =
+    window.location.pathname === '/' ? 'default.json' : `${window.location.pathname}.json`
   const saveLocally = (data): Promise<JSON> =>
     fetchJSON({
       method: 'post',
       url: `${baseUrl}/api/builder/handle`,
-      data: { path: 'default.json', data },
+      data: { path, data },
     })
->>>>>>> 06e87a73
   newEditor.on('storage:store', (e) => saveLocally(e))
 }
 export { handleEvents }